use crate::{
    api::{BinPtr, Query},
    full_object::{DynSized, FullObject},
    CanDoCallbacks, Object, User,
};
use anyhow::anyhow;
use futures::Stream;
use std::{future::Future, sync::Arc};
use ulid::Ulid;

#[derive(Clone, Copy, Eq, Hash, Ord, PartialEq, PartialOrd, educe::Educe)]
#[educe(Debug)]
pub struct ObjectId(#[educe(Debug(method(std::fmt::Display::fmt)))] pub Ulid);
#[derive(Clone, Copy, Eq, Hash, Ord, PartialEq, PartialOrd, educe::Educe)]
#[educe(Debug)]
pub struct EventId(#[educe(Debug(method(std::fmt::Display::fmt)))] pub Ulid);
#[derive(Clone, Copy, Eq, Hash, Ord, PartialEq, PartialOrd, educe::Educe)]
#[educe(Debug)]
pub struct TypeId(#[educe(Debug(method(std::fmt::Display::fmt)))] pub Ulid);

macro_rules! impl_for_id {
    ($type:ty) => {
        #[allow(dead_code)]
        impl $type {
            pub(crate) fn time(&self) -> Timestamp {
                Timestamp(self.0.timestamp_ms())
            }

            #[cfg(feature = "server")]
            pub(crate) fn to_uuid(&self) -> uuid::Uuid {
                uuid::Uuid::from_bytes(self.0.to_bytes())
            }

            #[cfg(feature = "server")]
            pub(crate) fn from_uuid(id: uuid::Uuid) -> Self {
                Self(Ulid::from_bytes(*id.as_bytes()))
            }

            pub(crate) fn last_id_at(time: Timestamp) -> anyhow::Result<Self> {
                anyhow::ensure!(time.time_ms() < (1 << Ulid::TIME_BITS), "Provided timestamp {time:?} is outside the range of valid ULIDs");
                Ok(Self(Ulid::from_parts(time.time_ms(), (1 << Ulid::RAND_BITS) - 1)))
            }

            pub(crate) fn from_u128(v: u128) -> Self {
                Self(Ulid::from_bytes(v.to_be_bytes()))
            }

            pub(crate) fn as_u128(&self) -> u128 {
                u128::from_be_bytes(self.0.to_bytes())
            }
        }

        #[cfg(feature = "server")]
        impl<'q> sqlx::encode::Encode<'q, sqlx::Postgres> for $type {
            fn encode_by_ref(&self, buf: &mut sqlx::postgres::PgArgumentBuffer) -> sqlx::encode::IsNull {
                <uuid::Uuid as sqlx::encode::Encode<'q, sqlx::Postgres>>::encode_by_ref(&self.to_uuid(), buf)
            }
            fn encode(self, buf: &mut sqlx::postgres::PgArgumentBuffer) -> sqlx::encode::IsNull {
                <uuid::Uuid as sqlx::encode::Encode<'q, sqlx::Postgres>>::encode(self.to_uuid(), buf)
            }
            fn produces(&self) -> Option<sqlx::postgres::PgTypeInfo> {
                <uuid::Uuid as sqlx::encode::Encode<'q, sqlx::Postgres>>::produces(&self.to_uuid())
            }
            fn size_hint(&self) -> usize {
                <uuid::Uuid as sqlx::encode::Encode<'q, sqlx::Postgres>>::size_hint(&self.to_uuid())
            }
        }

        #[cfg(feature = "server")]
        impl sqlx::Type<sqlx::Postgres> for $type {
            fn type_info() -> sqlx::postgres::PgTypeInfo {
                <uuid::Uuid as sqlx::Type<sqlx::Postgres>>::type_info()
            }
            fn compatible(ty: &sqlx::postgres::PgTypeInfo) -> bool {
                <uuid::Uuid as sqlx::Type<sqlx::Postgres>>::compatible(ty)
            }
        }

<<<<<<< HEAD
        #[cfg(feature = "server")]
        impl sqlx::postgres::PgHasArrayType for $type {
            fn array_type_info() -> sqlx::postgres::PgTypeInfo {
                <uuid::Uuid as sqlx::postgres::PgHasArrayType>::array_type_info()
            }
            fn array_compatible(ty: &sqlx::postgres::PgTypeInfo) -> bool {
                <uuid::Uuid as sqlx::postgres::PgHasArrayType>::array_compatible(ty)
=======
        #[cfg(feature = "client-native")]
        impl<'q> sqlx::encode::Encode<'q, sqlx::Sqlite> for $type {
            fn encode_by_ref(&self, buf: &mut Vec<sqlx::sqlite::SqliteArgumentValue<'q>>) -> sqlx::encode::IsNull {
                <uuid::Uuid as sqlx::encode::Encode<'q, sqlx::Sqlite>>::encode_by_ref(&self.to_uuid(), buf)
            }
            fn encode(self, buf: &mut Vec<sqlx::sqlite::SqliteArgumentValue<'q>>) -> sqlx::encode::IsNull {
                <uuid::Uuid as sqlx::encode::Encode<'q, sqlx::Sqlite>>::encode(self.to_uuid(), buf)
            }
            fn produces(&self) -> Option<sqlx::sqlite::SqliteTypeInfo> {
                <uuid::Uuid as sqlx::encode::Encode<'q, sqlx::Sqlite>>::produces(&self.to_uuid())
            }
            fn size_hint(&self) -> usize {
                <uuid::Uuid as sqlx::encode::Encode<'q, sqlx::Sqlite>>::size_hint(&self.to_uuid())
            }
        }

        #[cfg(feature = "client-native")]
        impl sqlx::Type<sqlx::Sqlite> for $type {
            fn type_info() -> sqlx::sqlite::SqliteTypeInfo {
                <uuid::Uuid as sqlx::Type<sqlx::Sqlite>>::type_info()
            }
            fn compatible(ty: &sqlx::sqlite::SqliteTypeInfo) -> bool {
                <uuid::Uuid as sqlx::Type<sqlx::Sqlite>>::compatible(ty)
>>>>>>> 44116afd
            }
        }

        #[cfg(test)]
        impl bolero::generator::TypeGenerator for $type {
            fn generate<D: bolero::Driver>(driver: &mut D) -> Option<Self> {
                Some(Self(Ulid::from_bytes(<[u8; 16] as bolero::generator::TypeGenerator>::generate::<D>(driver)?)))
            }
        }

        deepsize::known_deep_size!(0; $type); // These types does not allocate
    };
}

impl_for_id!(ObjectId);
impl_for_id!(EventId);
impl_for_id!(TypeId);

#[derive(Clone)]
pub struct DynNewObject {
    pub type_id: TypeId,
    pub id: ObjectId,
    pub created_at: EventId,
    pub object: Arc<dyn DynSized>,
}

#[derive(Clone)]
pub struct DynNewEvent {
    pub type_id: TypeId,
    pub object_id: ObjectId,
    pub id: EventId,
    pub event: Arc<dyn DynSized>,
}

#[derive(Clone)]
pub struct DynNewRecreation {
    pub type_id: TypeId,
    pub object_id: ObjectId,
    pub time: Timestamp,
}

#[derive(Clone, Copy, Debug, Eq, Ord, PartialEq, PartialOrd)]
#[cfg_attr(test, derive(bolero::generator::TypeGenerator))]
pub struct Timestamp(u64); // Milliseconds since UNIX_EPOCH

impl Timestamp {
    pub fn from_ms(v: u64) -> Timestamp {
        Timestamp(v)
    }

    pub fn max_for_ulid() -> Timestamp {
        Timestamp((1 << Ulid::TIME_BITS) - 1)
    }

    pub fn time_ms(&self) -> u64 {
        self.0
    }
}

#[derive(Debug, thiserror::Error)]
#[non_exhaustive]
pub enum DbOpError {
    #[error("Missing binary pointers: {0:?}")]
    MissingBinPtrs(Vec<BinPtr>),

    #[error(transparent)]
    Other(anyhow::Error),
}

impl DbOpError {
    pub fn with_context<F: FnOnce() -> String>(self, f: F) -> DbOpError {
        match self {
            DbOpError::MissingBinPtrs(b) => DbOpError::MissingBinPtrs(b),
            DbOpError::Other(e) => DbOpError::Other(e.context(f())),
        }
    }
}

pub trait Db: 'static + Send + Sync {
    /// These streams get new elements whenever another user submitted a new object or event.
    /// Note that they are NOT called when you yourself called create or submit.
    fn new_objects(&self) -> impl Send + Future<Output = impl Send + Stream<Item = DynNewObject>>;
    /// This function returns all new events for events on objects that have been subscribed
    /// on. Objects subscribed on are all the objects that have ever been created
    /// with `created`, or obtained with `get` or `query`, as well as all objects
    /// received through `new_objects`, excluding objects explicitly unsubscribed from
    fn new_events(&self) -> impl Send + Future<Output = impl Send + Stream<Item = DynNewEvent>>;
    fn new_recreations(
        &self,
    ) -> impl Send + Future<Output = impl Send + Stream<Item = DynNewRecreation>>;
    /// Note that this function unsubscribes ALL the streams that have ever been taken from this
    /// database; and purges it from the local database.
    fn unsubscribe(&self, ptr: ObjectId) -> impl Send + Future<Output = anyhow::Result<()>>;

    fn create<T: Object, C: CanDoCallbacks>(
        &self,
        id: ObjectId,
        created_at: EventId,
        object: Arc<T>,
        cb: &C,
    ) -> impl Send + Future<Output = Result<(), DbOpError>>;
    fn submit<T: Object, C: CanDoCallbacks>(
        &self,
        object: ObjectId,
        event_id: EventId,
        event: Arc<T::Event>,
        cb: &C,
    ) -> impl Send + Future<Output = Result<(), DbOpError>>;
    fn create_all<T: Object, C: CanDoCallbacks>(
        &self,
        o: FullObject,
        cb: &C,
    ) -> impl Send + Future<Output = anyhow::Result<()>> {
        // TODO: move to CacheDb
        async move {
            let (creation, changes) = o.extract_all_clone();
            self.create::<T, _>(
                creation.id,
                creation.created_at,
                creation
                    .creation
                    .arc_to_any()
                    .downcast::<T>()
                    .map_err(|_| anyhow!("API returned object of unexpected type"))?,
                cb,
            )
            .await?;
            for (event_id, c) in changes.into_iter() {
                self.submit::<T, _>(
                    creation.id,
                    event_id,
                    c.event
                        .arc_to_any()
                        .downcast::<T::Event>()
                        .map_err(|_| anyhow!("API returned object of unexpected type"))?,
                    cb,
                )
                .await?;
            }
            Ok(())
        }
    }

    fn get<T: Object>(
        &self,
        ptr: ObjectId,
    ) -> impl Send + Future<Output = anyhow::Result<Option<FullObject>>>;
    /// Note: this function can also be used to populate the cache, as the cache will include
    /// any item returned by this function.
    fn query<T: Object>(
        &self,
        user: User,
        include_heavy: bool,
        ignore_not_modified_on_server_since: Option<Timestamp>,
        q: Query,
    ) -> impl Send + Future<Output = anyhow::Result<impl Stream<Item = anyhow::Result<FullObject>>>>;

    fn recreate<T: Object, C: CanDoCallbacks>(
        &self,
        time: Timestamp,
        object: ObjectId,
        cb: &C,
    ) -> impl Send + Future<Output = anyhow::Result<()>>; // TODO: make DbOpError

    fn create_binary(
        &self,
        id: BinPtr,
        value: Arc<Vec<u8>>,
    ) -> impl Send + Future<Output = anyhow::Result<()>>;
    fn get_binary(
        &self,
        ptr: BinPtr,
    ) -> impl Send + Future<Output = anyhow::Result<Option<Arc<Vec<u8>>>>>;
}<|MERGE_RESOLUTION|>--- conflicted
+++ resolved
@@ -76,7 +76,6 @@
             }
         }
 
-<<<<<<< HEAD
         #[cfg(feature = "server")]
         impl sqlx::postgres::PgHasArrayType for $type {
             fn array_type_info() -> sqlx::postgres::PgTypeInfo {
@@ -84,7 +83,9 @@
             }
             fn array_compatible(ty: &sqlx::postgres::PgTypeInfo) -> bool {
                 <uuid::Uuid as sqlx::postgres::PgHasArrayType>::array_compatible(ty)
-=======
+            }
+        }
+
         #[cfg(feature = "client-native")]
         impl<'q> sqlx::encode::Encode<'q, sqlx::Sqlite> for $type {
             fn encode_by_ref(&self, buf: &mut Vec<sqlx::sqlite::SqliteArgumentValue<'q>>) -> sqlx::encode::IsNull {
@@ -108,7 +109,6 @@
             }
             fn compatible(ty: &sqlx::sqlite::SqliteTypeInfo) -> bool {
                 <uuid::Uuid as sqlx::Type<sqlx::Sqlite>>::compatible(ty)
->>>>>>> 44116afd
             }
         }
 
